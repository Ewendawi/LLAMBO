--- conflicted
+++ resolved
@@ -378,14 +378,7 @@
     bo_wrappers = [bayesmarkBO_wrapper(bo_cls) for bo_cls in bo_cls_list]
 
     datasets = ["digits", "wine", "diabetes", "iris", "breast", "Griewank", "KTablet", "Rosenbrock"]
-<<<<<<< HEAD
     models = ["RandomForest", "SVM", "DecisionTree", "MLP_SGD", "AdaBoost"]
-=======
-    models = [
-        "RandomForest", 
-        "SVM", "DecisionTree", "MLP_SGD", "AdaBoost"
-        ]
->>>>>>> 034bf117
 
     for bo_cls in bo_wrappers:
         for dataset in datasets:
